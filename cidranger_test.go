package cidranger

import (
	"encoding/json"
	"io/ioutil"
	"math/rand"
	"net"
	"testing"
	"time"

<<<<<<< HEAD
	rnet "github.com/hslatman/cidranger/net"
=======
	rnet "github.com/censys/cidranger/net"
>>>>>>> 3585d801
	"github.com/stretchr/testify/assert"
)

/*
 ******************************************************************
 Test Contains/ContainingNetworks against basic brute force ranger.
 ******************************************************************
*/

func TestContainsAgainstBaseIPv4(t *testing.T) {
	testContainsAgainstBase(t, 100000, randIPv4Gen)
}

func TestContainingNetworksAgaistBaseIPv4(t *testing.T) {
	testContainingNetworksAgainstBase(t, 100000, randIPv4Gen)
}

func TestCoveredNetworksAgainstBaseIPv4(t *testing.T) {
	testCoversNetworksAgainstBase(t, 100000, randomIPNetGenFactory(ipV4AWSRangesIPNets))
}

// IPv6 spans an extremely large address space (2^128), randomly generated IPs
// will often fall outside of the test ranges (AWS public CIDR blocks), so it
// it more meaningful for testing to run from a curated list of IPv6 IPs.
func TestContainsAgaistBaseIPv6(t *testing.T) {
	testContainsAgainstBase(t, 100000, curatedAWSIPv6Gen)
}

func TestContainingNetworksAgaistBaseIPv6(t *testing.T) {
	testContainingNetworksAgainstBase(t, 100000, curatedAWSIPv6Gen)
}

func TestCoveredNetworksAgainstBaseIPv6(t *testing.T) {
	testCoversNetworksAgainstBase(t, 100000, randomIPNetGenFactory(ipV6AWSRangesIPNets))
}

func testContainsAgainstBase(t *testing.T, iterations int, ipGen ipGenerator) {
	if testing.Short() {
		t.Skip("Skipping memory test in `-short` mode")
	}
	rangers := []Ranger{NewPCTrieRanger()}
	baseRanger := newBruteRanger()
	for _, ranger := range rangers {
		configureRangerWithAWSRanges(t, ranger)
	}
	configureRangerWithAWSRanges(t, baseRanger)

	for i := 0; i < iterations; i++ {
		nn := ipGen()
		expected, err := baseRanger.Contains(nn.ToIP())
		assert.NoError(t, err)
		for _, ranger := range rangers {
			actual, err := ranger.Contains(nn.ToIP())
			assert.NoError(t, err)
			assert.Equal(t, expected, actual)
		}
	}
}

func testContainingNetworksAgainstBase(t *testing.T, iterations int, ipGen ipGenerator) {
	if testing.Short() {
		t.Skip("Skipping memory test in `-short` mode")
	}
	rangers := []Ranger{NewPCTrieRanger()}
	baseRanger := newBruteRanger()
	for _, ranger := range rangers {
		configureRangerWithAWSRanges(t, ranger)
	}
	configureRangerWithAWSRanges(t, baseRanger)

	for i := 0; i < iterations; i++ {
		nn := ipGen()
		expected, err := baseRanger.ContainingNetworks(nn.ToIP())
		assert.NoError(t, err)
		for _, ranger := range rangers {
			actual, err := ranger.ContainingNetworks(nn.ToIP())
			assert.NoError(t, err)
			assert.Equal(t, len(expected), len(actual))
			for _, network := range actual {
				assert.Contains(t, expected, network)
			}
		}
	}
}

func testCoversNetworksAgainstBase(t *testing.T, iterations int, netGen networkGenerator) {
	if testing.Short() {
		t.Skip("Skipping memory test in `-short` mode")
	}
	rangers := []Ranger{NewPCTrieRanger()}
	baseRanger := newBruteRanger()
	for _, ranger := range rangers {
		configureRangerWithAWSRanges(t, ranger)
	}
	configureRangerWithAWSRanges(t, baseRanger)

	for i := 0; i < iterations; i++ {
		network := netGen()
		expected, err := baseRanger.CoveredNetworks(network.IPNet)
		assert.NoError(t, err)
		for _, ranger := range rangers {
			actual, err := ranger.CoveredNetworks(network.IPNet)
			assert.NoError(t, err)
			assert.Equal(t, len(expected), len(actual))
			for _, network := range actual {
				assert.Contains(t, expected, network)
			}
		}
	}
}

func TestSubnets(t *testing.T) {
	cases := []struct {
		original string
		prefix   int
		subnets  []string
		err      error
		name     string
	}{
		{"0.0.0.0/8", 33, nil, rnet.ErrBadMaskLength, "IPv4 prefix too long"},
		{"0.0.0.0/0", 2, []string{"0.0.0.0/2", "64.0.0.0/2", "128.0.0.0/2", "192.0.0.0/2"}, nil, "IPv4 /0 to /2"},
		{"10.0.0.0/8", 0, []string{"10.0.0.0/9", "10.128.0.0/9"}, nil, "IPv4 default split /8"},
		{"::/2", 4, []string{"::/4", "1000::/4", "2000::/4", "3000::/4"}, nil, "IPv6 /2 to /4"},
		{"10.0.0.0/15", 15, []string{"10.0.0.0/15"}, nil, "IPv4 prefix self"},
	}

	for _, tc := range cases {
		t.Run(tc.name, func(t *testing.T) {
			_, ipNet, _ := net.ParseCIDR(tc.original)
			subnets := []net.IPNet{}
			for _, cidr := range tc.subnets {
				_, subnet, _ := net.ParseCIDR(cidr)
				subnets = append(subnets, *subnet)
			}
			actual, err := Subnets(*ipNet, tc.prefix)
			if tc.err == nil {
				assert.Nil(t, err, "No error expected")
			} else {
				assert.Errorf(t, err, "Expected error: %v", tc.err)
			}
			if tc.err == nil && err == nil {
				assert.Equal(t, subnets, actual)
			}
		})
	}
}

func TestBredthRangerIter(t *testing.T) {
	cases := []struct {
		version  rnet.IPVersion
		inserts  []string
		expected []string
		name     string
	}{
		{rnet.IPv4, []string{}, []string{}, "empty"},
		{rnet.IPv4, []string{"1.2.3.4/15"}, []string{"1.2.3.4/15"}, "single v4"},
		{rnet.IPv4, []string{"255.0.0.0/8", "0.0.0.0/8"}, []string{"0.0.0.0/8", "255.0.0.0/8"}, "ordering v4"},
	}
	for _, tc := range cases {
		t.Run(tc.name, func(t *testing.T) {
			trie := newPrefixTree(tc.version)
			for _, insert := range tc.inserts {
				_, network, _ := net.ParseCIDR(insert)
				err := trie.Insert(NewBasicRangerEntry(*network))
				assert.NoError(t, err)
			}
			var expectedEntries []net.IPNet
			for _, expected := range tc.expected {
				_, network, _ := net.ParseCIDR(expected)
				expectedEntries = append(expectedEntries, (*network))
			}
			var resultEntries []net.IPNet
			iter := NewBredthIter(trie.(*prefixTrie))
			for iter.Next() {
				entry := iter.Get()
				resultEntries = append(resultEntries, entry.Network())
			}
			assert.Equal(t, expectedEntries, resultEntries)
		})
	}
}

// basic impl for a rollup based on weighted counts
type RecordEntry struct {
	net.IPNet
	Records int
}

// Implement the cidranger.RangerEntry interface
func (p RecordEntry) Network() net.IPNet {
	return p.IPNet
}

type rollupCount struct {
	rollupThreshold int
}

func (rc rollupCount) CanRollup(c0 RangerEntry, c1 RangerEntry) bool {
	rc0, ok := c0.(RecordEntry)
	if !ok {
		panic(c0)
	}
	rc1, ok := c1.(RecordEntry)
	if !ok {
		panic(c1)
	}
	return rc0.Records+rc1.Records < rc.rollupThreshold
}

func (rc rollupCount) GetParentEntry(c0 RangerEntry, c1 RangerEntry, parentNet net.IPNet) RangerEntry {
	rc0, ok := c0.(RecordEntry)
	if !ok {
		panic(c0)
	}
	rc1, ok := c1.(RecordEntry)
	if !ok {
		panic(c1)
	}
	return RecordEntry{parentNet, rc0.Records + rc1.Records}
}

func TestRollupApply(t *testing.T) {
	type rawRecordEntry struct {
		cidr  string
		count int
	}
	cases := []struct {
		version  rnet.IPVersion
		inserts  []rawRecordEntry
		expected []rawRecordEntry
		err      error
		name     string
	}{
		{rnet.IPv4,
			[]rawRecordEntry{{"0.0.0.0/2", 10}, {"64.0.0.0/2", 20}},
			[]rawRecordEntry{{"0.0.0.0/1", 30}},
			nil, "single pair v4",
		},
		{rnet.IPv4,
			[]rawRecordEntry{{"0.0.0.0/4", 3}, {"16.0.0.0/4", 7}, {"64.0.0.0/2", 20}},
			[]rawRecordEntry{{"0.0.0.0/1", 30}},
			nil, "nested pair v4",
		},
		{rnet.IPv4,
			[]rawRecordEntry{{"0.0.0.0/4", 3}, {"16.0.0.0/4", 7}, {"64.0.0.0/2", 100}},
			[]rawRecordEntry{{"0.0.0.0/3", 10}, {"64.0.0.0/2", 100}},
			nil, "nested pair v4",
		},
	}
	for _, tc := range cases {
		t.Run(tc.name, func(t *testing.T) {
			trie := newPrefixTree(tc.version)
			for _, insert := range tc.inserts {
				_, network, _ := net.ParseCIDR(insert.cidr)
				err := trie.Insert(RecordEntry{*network, insert.count})
				assert.NoError(t, err)
			}
			var expectedEntries []RecordEntry
			for _, expected := range tc.expected {
				_, network, _ := net.ParseCIDR(expected.cidr)
				expectedEntries = append(expectedEntries, RecordEntry{*network, expected.count})
			}
			var resultEntries []RecordEntry
			trie, err := DoRollupApply(trie, rollupCount{100})
			if tc.err == nil {
				assert.Nil(t, err, "No error expected")
			} else {
				assert.Errorf(t, err, "Expected error: %v", tc.err)
			}
			if tc.err == nil && err == nil {
				iter := NewShallowBredthIter(trie.(*prefixTrie))
				for iter.Next() {
					entry := iter.Get()
					resultEntries = append(resultEntries, entry.(RecordEntry))
				}
				assert.Equal(t, expectedEntries, resultEntries)
			}
		})
	}
}

/*
 ******************************************************************
 Benchmarks.
 ******************************************************************
*/

func BenchmarkPCTrieHitIPv4UsingAWSRanges(b *testing.B) {
	benchmarkContainsUsingAWSRanges(b, net.ParseIP("52.95.110.1"), NewPCTrieRanger())
}
func BenchmarkBruteRangerHitIPv4UsingAWSRanges(b *testing.B) {
	benchmarkContainsUsingAWSRanges(b, net.ParseIP("52.95.110.1"), newBruteRanger())
}

func BenchmarkPCTrieHitIPv6UsingAWSRanges(b *testing.B) {
	benchmarkContainsUsingAWSRanges(b, net.ParseIP("2620:107:300f::36b7:ff81"), NewPCTrieRanger())
}
func BenchmarkBruteRangerHitIPv6UsingAWSRanges(b *testing.B) {
	benchmarkContainsUsingAWSRanges(b, net.ParseIP("2620:107:300f::36b7:ff81"), newBruteRanger())
}

func BenchmarkPCTrieMissIPv4UsingAWSRanges(b *testing.B) {
	benchmarkContainsUsingAWSRanges(b, net.ParseIP("123.123.123.123"), NewPCTrieRanger())
}
func BenchmarkBruteRangerMissIPv4UsingAWSRanges(b *testing.B) {
	benchmarkContainsUsingAWSRanges(b, net.ParseIP("123.123.123.123"), newBruteRanger())
}

func BenchmarkPCTrieHMissIPv6UsingAWSRanges(b *testing.B) {
	benchmarkContainsUsingAWSRanges(b, net.ParseIP("2620::ffff"), NewPCTrieRanger())
}
func BenchmarkBruteRangerMissIPv6UsingAWSRanges(b *testing.B) {
	benchmarkContainsUsingAWSRanges(b, net.ParseIP("2620::ffff"), newBruteRanger())
}

func BenchmarkPCTrieHitContainingNetworksIPv4UsingAWSRanges(b *testing.B) {
	benchmarkContainingNetworksUsingAWSRanges(b, net.ParseIP("52.95.110.1"), NewPCTrieRanger())
}
func BenchmarkBruteRangerHitContainingNetworksIPv4UsingAWSRanges(b *testing.B) {
	benchmarkContainingNetworksUsingAWSRanges(b, net.ParseIP("52.95.110.1"), newBruteRanger())
}

func BenchmarkPCTrieHitContainingNetworksIPv6UsingAWSRanges(b *testing.B) {
	benchmarkContainingNetworksUsingAWSRanges(b, net.ParseIP("2620:107:300f::36b7:ff81"), NewPCTrieRanger())
}
func BenchmarkBruteRangerHitContainingNetworksIPv6UsingAWSRanges(b *testing.B) {
	benchmarkContainingNetworksUsingAWSRanges(b, net.ParseIP("2620:107:300f::36b7:ff81"), newBruteRanger())
}

func BenchmarkPCTrieMissContainingNetworksIPv4UsingAWSRanges(b *testing.B) {
	benchmarkContainingNetworksUsingAWSRanges(b, net.ParseIP("123.123.123.123"), NewPCTrieRanger())
}
func BenchmarkBruteRangerMissContainingNetworksIPv4UsingAWSRanges(b *testing.B) {
	benchmarkContainingNetworksUsingAWSRanges(b, net.ParseIP("123.123.123.123"), newBruteRanger())
}

func BenchmarkPCTrieHMissContainingNetworksIPv6UsingAWSRanges(b *testing.B) {
	benchmarkContainingNetworksUsingAWSRanges(b, net.ParseIP("2620::ffff"), NewPCTrieRanger())
}
func BenchmarkBruteRangerMissContainingNetworksIPv6UsingAWSRanges(b *testing.B) {
	benchmarkContainingNetworksUsingAWSRanges(b, net.ParseIP("2620::ffff"), newBruteRanger())
}

func benchmarkContainsUsingAWSRanges(tb testing.TB, nn net.IP, ranger Ranger) {
	configureRangerWithAWSRanges(tb, ranger)
	for n := 0; n < tb.(*testing.B).N; n++ {
		ranger.Contains(nn)
	}
}

func benchmarkContainingNetworksUsingAWSRanges(tb testing.TB, nn net.IP, ranger Ranger) {
	configureRangerWithAWSRanges(tb, ranger)
	for n := 0; n < tb.(*testing.B).N; n++ {
		ranger.ContainingNetworks(nn)
	}
}

/*
 ******************************************************************
 Helper methods and initialization.
 ******************************************************************
*/

type ipGenerator func() rnet.NetworkNumber

func randIPv4Gen() rnet.NetworkNumber {
	return rnet.NetworkNumber{rand.Uint32()}
}
func randIPv6Gen() rnet.NetworkNumber {
	return rnet.NetworkNumber{rand.Uint32(), rand.Uint32(), rand.Uint32(), rand.Uint32()}
}
func curatedAWSIPv6Gen() rnet.NetworkNumber {
	randIdx := rand.Intn(len(ipV6AWSRangesIPNets))

	// Randomly generate an IP somewhat near the range.
	network := ipV6AWSRangesIPNets[randIdx]
	nn := rnet.NewNetworkNumber(network.IP)
	ones, bits := network.Mask.Size()
	zeros := bits - ones
	nnPartIdx := zeros / rnet.BitsPerUint32
	nn[nnPartIdx] = rand.Uint32()
	return nn
}

type networkGenerator func() rnet.Network

func randomIPNetGenFactory(pool []*net.IPNet) networkGenerator {
	return func() rnet.Network {
		return rnet.NewNetwork(*pool[rand.Intn(len(pool))])
	}
}

type AWSRanges struct {
	Prefixes     []Prefix     `json:"prefixes"`
	IPv6Prefixes []IPv6Prefix `json:"ipv6_prefixes"`
}

type Prefix struct {
	IPPrefix string `json:"ip_prefix"`
	Region   string `json:"region"`
	Service  string `json:"service"`
}

type IPv6Prefix struct {
	IPPrefix string `json:"ipv6_prefix"`
	Region   string `json:"region"`
	Service  string `json:"service"`
}

var awsRanges *AWSRanges
var ipV4AWSRangesIPNets []*net.IPNet
var ipV6AWSRangesIPNets []*net.IPNet

func loadAWSRanges() *AWSRanges {
	file, err := ioutil.ReadFile("./testdata/aws_ip_ranges.json")
	if err != nil {
		panic(err)
	}
	var ranges AWSRanges
	err = json.Unmarshal(file, &ranges)
	if err != nil {
		panic(err)
	}
	return &ranges
}

func configureRangerWithAWSRanges(tb testing.TB, ranger Ranger) {
	for _, prefix := range awsRanges.Prefixes {
		_, network, err := net.ParseCIDR(prefix.IPPrefix)
		assert.NoError(tb, err)
		ranger.Insert(NewBasicRangerEntry(*network))
	}
	for _, prefix := range awsRanges.IPv6Prefixes {
		_, network, err := net.ParseCIDR(prefix.IPPrefix)
		assert.NoError(tb, err)
		ranger.Insert(NewBasicRangerEntry(*network))
	}
}

func init() {
	awsRanges = loadAWSRanges()
	for _, prefix := range awsRanges.IPv6Prefixes {
		_, network, _ := net.ParseCIDR(prefix.IPPrefix)
		ipV6AWSRangesIPNets = append(ipV6AWSRangesIPNets, network)
	}
	for _, prefix := range awsRanges.Prefixes {
		_, network, _ := net.ParseCIDR(prefix.IPPrefix)
		ipV4AWSRangesIPNets = append(ipV4AWSRangesIPNets, network)
	}
	rand.Seed(time.Now().Unix())
}<|MERGE_RESOLUTION|>--- conflicted
+++ resolved
@@ -8,11 +8,7 @@
 	"testing"
 	"time"
 
-<<<<<<< HEAD
 	rnet "github.com/hslatman/cidranger/net"
-=======
-	rnet "github.com/censys/cidranger/net"
->>>>>>> 3585d801
 	"github.com/stretchr/testify/assert"
 )
 
